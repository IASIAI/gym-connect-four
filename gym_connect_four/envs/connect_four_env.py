from abc import ABC, abstractmethod
from typing import Tuple

import gym
import numpy as np
from gym import spaces, logger
from keras.engine.saving import load_model
import pygame
from gym_connect_four.envs.render import render_board
from gym import error

class Player(ABC):
    """ Class used for evaluating the game """
    def __init__(self, env, name='Player'):
        self.name = name
        self.env = env

    @abstractmethod
    def get_next_action(self, state: np.ndarray) -> int:
        pass

    def learn(self, state, action, state_next, reward, done) -> None:
        pass


class RandomPlayer(Player):
    def __init__(self, env, name='RandomPlayer'):
        super(RandomPlayer, self).__init__(env, name)

    def get_next_action(self, state: np.ndarray) -> int:
        for _ in range(100):
            action = np.random.randint(self.env.action_space.n)
            if self.env.is_valid_action(action):
                return action
        raise Exception(
            'Unable to determine a valid move! Maybe invoke at the wrong time?'
        )


class SavedPlayer(Player):
    def __init__(self, env, name='SavedPlayer', model_prefix=None):
        super(SavedPlayer, self).__init__(env, name)

        if model_prefix is None:
            model_prefix = self.name

        self.observation_space = env.observation_space.shape
        self.action_space = env.action_space.n

        self.model = load_model(f"{model_prefix}.h5")

    def get_next_action(self, state: np.ndarray) -> int:
        state = np.reshape(state, [1] + list(self.observation_space))
        for _ in range(100):
            q_values = self.model.predict(state)
            q_values = np.array([[
                x if idx in self.env.available_moves() else -10
                for idx, x in enumerate(q_values[0])
            ]])
            action = np.argmax(q_values[0])
            if self.env.is_valid_action(action):
                return action

        raise Exception(
            'Unable to determine a valid move! Maybe invoke at the wrong time?'
        )


class ConnectFourEnv(gym.Env):
    """
    Description:
        ConnectFour game environment

    Observation:
        Type: Discreet(6,7)

    Actions:
        Type: Discreet(7)
        Num     Action
        x       Column in which to insert next token (0-6)

    Reward:
        Reward is 0 for every step.
        If there are no other further steps possible, Reward is 0.5 and termination will occur
        If it's a win condition, Reward will be 1 and termination will occur
        If it is an invalid move, Reward will be -1 and termination will occur

    Starting State:
        All observations are assigned a value of 0

    Episode Termination:
        No more spaces left for pieces
        4 pieces are present in a line: horizontal, vertical or diagonally
        An attempt is made to place a piece in an invalid location
    """

    metadata = {'render.modes': ['human']}

    LOSS_REWARD = -1
    DEF_REWARD = 0
    DRAW_REWARD = 0.5
    WIN_REWARD = 1

    def __init__(self, board_shape=(6, 7), window_width=512, window_height=512):
        super(ConnectFourEnv, self).__init__()

        self.board_shape = board_shape

        self.observation_space = spaces.Box(low=-1,
                                            high=1,
                                            shape=board_shape,
                                            dtype=int)
        self.action_space = spaces.Discrete(board_shape[1])

        self.current_player = 1
        self.board = np.zeros(self.board_shape, dtype=int)

        self.opponent = None
        self.player_color = None
        self.rendered_board = None
        self.screen = None
        self.window_width = window_width
        self.window_height = window_height
    def step(self, action: int) -> Tuple[np.ndarray, float, bool, dict]:
        state, reward, done, _ = self._step(action)

        if done or not self.opponent:
            return self.board, reward, done, {}

        if self.current_player != self.player_color:
            # Run step loop again for the opponent player. State will be the board, but reward is the reverse of the
            # opponent's reward
            action_opponent = self.opponent.get_next_action(self.board)
            new_state, new_reward, new_done, _ = self._step(action_opponent)
            state = new_state
            reward = self._reverse_reward(new_reward)
            done = new_done

        return self.board, reward, done, {}

    def _step(self, action: int) -> Tuple[np.ndarray, float, bool, dict]:
        reward = self.DEF_REWARD
        done = False

        if not self.is_valid_action(action):
            raise Exception(
                'Unable to determine a valid move! Maybe invoke at the wrong time?'
            )

        # Check and perform action
        for index in list(reversed(range(self.board_shape[0]))):
            if self.board[index][action] == 0:
                self.board[index][action] = self.current_player
                break

        self.current_player *= -1

        # Check if board is completely filled
        if np.count_nonzero(self.board[0]) == self.board_shape[1]:
            reward = self.DRAW_REWARD
            done = True
        else:
            # Check win condition
            if self.is_win_state():
                done = True
                reward = self.WIN_REWARD

        return self.board, reward, done, {}

    def reset(self, opponent: Player = None,
              player_color: int = 1) -> np.ndarray:
        self.opponent = opponent
        self.player_color = player_color

        self.current_player = 1
        self.board = np.zeros(self.board_shape, dtype=int)
        
        self._update_board_render()
        if opponent and self.player_color != self.current_player:
            action_opponent = self.opponent.get_next_action(self.board)
            self._step(action_opponent)

        return self.board

    def render(self, mode: str = 'human', close: bool = False) -> None:
<<<<<<< HEAD
        replacements = {
            self.player_color: 'A',
            0: ' ',
            -1 * self.player_color: 'B'
        }

        def render_line(line):
            return "|" + "|".join(
                ["{:>2} ".format(replacements[x]) for x in line]) + "|"

        hline = '|---+---+---+---+---+---+---|'
        print(hline)
        for line in np.apply_along_axis(render_line, axis=1, arr=self.board):
            print(line)
        print(hline)
=======
        if mode == 'console':
            print(np.flip(self.board, axis=0))
        elif mode == 'human':
            if self.screen is None:
                pygame.init()
                self.screen = pygame.display.set_mode((round(self.window_width), round(self.window_height)))

            if close:
                pygame.quit()
            
            self._update_board_render()
            frame = self.rendered_board
            surface = pygame.surfarray.make_surface(frame)
            surface = pygame.transform.rotate(surface, 90)
            self.screen.blit(surface, (0, 0))

            pygame.display.update()
        else:
            raise error.UnsupportedMode() 
>>>>>>> 21504223

    def close(self) -> None:
        pygame.quit()

    def is_valid_action(self, action: int) -> bool:
        if self.board[0][action] == 0:
            return True

        return False

    def _update_board_render(self):
        self.rendered_board = render_board(self.board,
                                           image_width=self.window_width,
                                           image_height=self.window_height)

    def is_win_state(self) -> bool:
        # Test rows
        for i in range(self.board_shape[0]):
            for j in range(self.board_shape[1] - 3):
                value = sum(self.board[i][j:j + 4])
                if abs(value) == 4:
                    return True

        # Test columns on transpose array
        reversed_board = [list(i) for i in zip(*self.board)]
        for i in range(self.board_shape[1]):
            for j in range(self.board_shape[0] - 3):
                value = sum(reversed_board[i][j:j + 4])
                if abs(value) == 4:
                    return True

        # Test diagonal
        for i in range(self.board_shape[0] - 3):
            for j in range(self.board_shape[1] - 3):
                value = 0
                for k in range(4):
                    value += self.board[i + k][j + k]
                    if abs(value) == 4:
                        return True

        reversed_board = np.fliplr(self.board)
        # Test reverse diagonal
        for i in range(self.board_shape[0] - 3):
            for j in range(self.board_shape[1] - 3):
                value = 0
                for k in range(4):
                    value += reversed_board[i + k][j + k]
                    if abs(value) == 4:
                        return True

        return False

    def _reverse_reward(self, reward):
        if reward == self.LOSS_REWARD:
            return self.WIN_REWARD
        elif reward == self.DEF_REWARD:
            return self.DEF_REWARD
        elif reward == self.DRAW_REWARD:
            return self.DRAW_REWARD
        elif reward == self.WIN_REWARD:
            return self.LOSS_REWARD

        return 0

    def available_moves(self) -> frozenset:
        return frozenset(
            (i for i in range(self.board_shape[1]) if self.is_valid_action(i)))<|MERGE_RESOLUTION|>--- conflicted
+++ resolved
@@ -8,6 +8,7 @@
 import pygame
 from gym_connect_four.envs.render import render_board
 from gym import error
+
 
 class Player(ABC):
     """ Class used for evaluating the game """
@@ -101,7 +102,8 @@
     DRAW_REWARD = 0.5
     WIN_REWARD = 1
 
-    def __init__(self, board_shape=(6, 7), window_width=512, window_height=512):
+    def __init__(self, board_shape=(6, 7), window_width=512,
+                 window_height=512):
         super(ConnectFourEnv, self).__init__()
 
         self.board_shape = board_shape
@@ -121,6 +123,7 @@
         self.screen = None
         self.window_width = window_width
         self.window_height = window_height
+
     def step(self, action: int) -> Tuple[np.ndarray, float, bool, dict]:
         state, reward, done, _ = self._step(action)
 
@@ -174,7 +177,7 @@
 
         self.current_player = 1
         self.board = np.zeros(self.board_shape, dtype=int)
-        
+
         self._update_board_render()
         if opponent and self.player_color != self.current_player:
             action_opponent = self.opponent.get_next_action(self.board)
@@ -182,34 +185,35 @@
 
         return self.board
 
-    def render(self, mode: str = 'human', close: bool = False) -> None:
-<<<<<<< HEAD
-        replacements = {
-            self.player_color: 'A',
-            0: ' ',
-            -1 * self.player_color: 'B'
-        }
-
-        def render_line(line):
-            return "|" + "|".join(
-                ["{:>2} ".format(replacements[x]) for x in line]) + "|"
-
-        hline = '|---+---+---+---+---+---+---|'
-        print(hline)
-        for line in np.apply_along_axis(render_line, axis=1, arr=self.board):
-            print(line)
-        print(hline)
-=======
+    def render(self, mode: str = 'console', close: bool = False) -> None:
         if mode == 'console':
-            print(np.flip(self.board, axis=0))
+            replacements = {
+                self.player_color: 'A',
+                0: ' ',
+                -1 * self.player_color: 'B'
+            }
+
+            def render_line(line):
+                return "|" + "|".join(
+                    ["{:>2} ".format(replacements[x]) for x in line]) + "|"
+
+            hline = '|---+---+---+---+---+---+---|'
+            print(hline)
+            for line in np.apply_along_axis(render_line,
+                                            axis=1,
+                                            arr=self.board):
+                print(line)
+            print(hline)
+
         elif mode == 'human':
             if self.screen is None:
                 pygame.init()
-                self.screen = pygame.display.set_mode((round(self.window_width), round(self.window_height)))
+                self.screen = pygame.display.set_mode(
+                    (round(self.window_width), round(self.window_height)))
 
             if close:
                 pygame.quit()
-            
+
             self._update_board_render()
             frame = self.rendered_board
             surface = pygame.surfarray.make_surface(frame)
@@ -218,8 +222,7 @@
 
             pygame.display.update()
         else:
-            raise error.UnsupportedMode() 
->>>>>>> 21504223
+            raise error.UnsupportedMode()
 
     def close(self) -> None:
         pygame.quit()
