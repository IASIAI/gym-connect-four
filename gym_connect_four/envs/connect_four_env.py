from abc import ABC, abstractmethod
from typing import Tuple

import gym
import numpy as np
from gym import spaces, logger
from keras.engine.saving import load_model
import pygame
from gym_connect_four.envs.render import render_board
from gym import error


class Player(ABC):
    """ Class used for evaluating the game """
    def __init__(self, env, name='Player'):
        self.name = name
        self.env = env

    @abstractmethod
    def get_next_action(self, state: np.ndarray) -> int:
        pass

    def learn(self, state, action: int, state_next, reward: int, done: int) -> None:
        pass

    def save_model(self, model_prefix: str = None):
        pass

    def load_model(self, model_prefix: str = None):
        pass

    def reset(self, episode: int = 0, side: int = 1) -> None:
        pass


class RandomPlayer(Player):
    def __init__(self, env, name='RandomPlayer'):
        super(RandomPlayer, self).__init__(env, name)

    def get_next_action(self, state: np.ndarray) -> int:
        for _ in range(100):
            action = np.random.randint(self.env.action_space.n)
            if self.env.is_valid_action(action):
                return action
        raise Exception(
            'Unable to determine a valid move! Maybe invoke at the wrong time?'
        )


class SavedPlayer(Player):
    def __init__(self, env, name='SavedPlayer', model_prefix=None):
        super(SavedPlayer, self).__init__(env, name)

        if model_prefix is None:
            model_prefix = self.name

        self.observation_space = env.observation_space.shape
        self.action_space = env.action_space.n

        self.model = load_model(f"{model_prefix}.h5")

    def get_next_action(self, state: np.ndarray) -> int:
        state = np.reshape(state, [1] + list(self.observation_space))
        for _ in range(100):
            q_values = self.model.predict(state)
<<<<<<< HEAD
            q_values = np.array(
                [[x if idx in self.env.available_moves() else -10 for idx, x in enumerate(q_values[0])]])
=======
            q_values = np.array([[
                x if idx in self.env.available_moves() else -10
                for idx, x in enumerate(q_values[0])
            ]])
>>>>>>> af2eddf8
            action = np.argmax(q_values[0])
            if self.env.is_valid_action(action):
                return action

        raise Exception(
            'Unable to determine a valid move! Maybe invoke at the wrong time?'
        )


class ConnectFourEnv(gym.Env):
    """
    Description:
        ConnectFour game environment

    Observation:
        Type: Discreet(6,7)

    Actions:
        Type: Discreet(7)
        Num     Action
        x       Column in which to insert next token (0-6)

    Reward:
        Reward is 0 for every step.
        If there are no other further steps possible, Reward is 0.5 and termination will occur
        If it's a win condition, Reward will be 1 and termination will occur
        If it is an invalid move, Reward will be -1 and termination will occur

    Starting State:
        All observations are assigned a value of 0

    Episode Termination:
        No more spaces left for pieces
        4 pieces are present in a line: horizontal, vertical or diagonally
        An attempt is made to place a piece in an invalid location
    """

    metadata = {'render.modes': ['human']}

    LOSS_REWARD = -1
    DEF_REWARD = 0
    DRAW_REWARD = 0.5
    WIN_REWARD = 1

    def __init__(self, board_shape=(6, 7), window_width=512,
                 window_height=512):
        super(ConnectFourEnv, self).__init__()

        self.board_shape = board_shape

        self.observation_space = spaces.Box(low=-1,
                                            high=1,
                                            shape=board_shape,
                                            dtype=int)
        self.action_space = spaces.Discrete(board_shape[1])

        self.current_player = 1
        self.board = np.zeros(self.board_shape, dtype=int)

        self.opponent = None
        self.player_color = None
        self.rendered_board = None
        self.screen = None
        self.window_width = window_width
        self.window_height = window_height

    def step(self, action: int) -> Tuple[np.ndarray, float, bool, dict]:
        state, reward, done, _ = self._step(action)

        if done or not self.opponent:
            return self.board, reward, done, {}

        if self.current_player != self.player_color:
            # Run step loop again for the opponent player. State will be the board, but reward is the reverse of the
            # opponent's reward
            action_opponent = self.opponent.get_next_action(self.board)
            new_state, new_reward, new_done, _ = self._step(action_opponent)
            state = new_state
            reward = self._reverse_reward(new_reward)
            done = new_done

        return self.board, reward, done, {}

    def _step(self, action: int) -> Tuple[np.ndarray, float, bool, dict]:
        reward = self.DEF_REWARD
        done = False

        if not self.is_valid_action(action):
            raise Exception(
                'Unable to determine a valid move! Maybe invoke at the wrong time?'
            )

        # Check and perform action
        for index in list(reversed(range(self.board_shape[0]))):
            if self.board[index][action] == 0:
                self.board[index][action] = self.current_player
                break

        self.current_player *= -1

        # Check if board is completely filled
        if np.count_nonzero(self.board[0]) == self.board_shape[1]:
            reward = self.DRAW_REWARD
            done = True
        else:
            # Check win condition
            if self.is_win_state():
                done = True
                reward = self.WIN_REWARD

        return self.board, reward, done, {}

    def reset(self, opponent: Player = None,
              player_color: int = 1) -> np.ndarray:
        self.opponent = opponent
        self.player_color = player_color

        self.current_player = 1
        self.board = np.zeros(self.board_shape, dtype=int)

        self._update_board_render()
        if opponent and self.player_color != self.current_player:
            action_opponent = self.opponent.get_next_action(self.board)
            self._step(action_opponent)

        return self.board

    def render(self, mode: str = 'console', close: bool = False) -> None:
        if mode == 'console':
            replacements = {
                self.player_color: 'A',
                0: ' ',
                -1 * self.player_color: 'B'
            }

            def render_line(line):
                return "|" + "|".join(
                    ["{:>2} ".format(replacements[x]) for x in line]) + "|"

            hline = '|---+---+---+---+---+---+---|'
            print(hline)
            for line in np.apply_along_axis(render_line,
                                            axis=1,
                                            arr=self.board):
                print(line)
            print(hline)

        elif mode == 'human':
            if self.screen is None:
                pygame.init()
                self.screen = pygame.display.set_mode(
                    (round(self.window_width), round(self.window_height)))

            if close:
                pygame.quit()

            self._update_board_render()
            frame = self.rendered_board
            surface = pygame.surfarray.make_surface(frame)
            surface = pygame.transform.rotate(surface, 90)
            self.screen.blit(surface, (0, 0))

            pygame.display.update()
        else:
            raise error.UnsupportedMode()

    def close(self) -> None:
        pygame.quit()

    def is_valid_action(self, action: int) -> bool:
        if self.board[0][action] == 0:
            return True

        return False

    def _update_board_render(self):
        self.rendered_board = render_board(self.board,
                                           image_width=self.window_width,
                                           image_height=self.window_height)

    def is_win_state(self) -> bool:
        # Test rows
        for i in range(self.board_shape[0]):
            for j in range(self.board_shape[1] - 3):
                value = sum(self.board[i][j:j + 4])
                if abs(value) == 4:
                    return True

        # Test columns on transpose array
        reversed_board = [list(i) for i in zip(*self.board)]
        for i in range(self.board_shape[1]):
            for j in range(self.board_shape[0] - 3):
                value = sum(reversed_board[i][j:j + 4])
                if abs(value) == 4:
                    return True

        # Test diagonal
        for i in range(self.board_shape[0] - 3):
            for j in range(self.board_shape[1] - 3):
                value = 0
                for k in range(4):
                    value += self.board[i + k][j + k]
                    if abs(value) == 4:
                        return True

        reversed_board = np.fliplr(self.board)
        # Test reverse diagonal
        for i in range(self.board_shape[0] - 3):
            for j in range(self.board_shape[1] - 3):
                value = 0
                for k in range(4):
                    value += reversed_board[i + k][j + k]
                    if abs(value) == 4:
                        return True

        return False

    def _reverse_reward(self, reward):
        if reward == self.LOSS_REWARD:
            return self.WIN_REWARD
        elif reward == self.DEF_REWARD:
            return self.DEF_REWARD
        elif reward == self.DRAW_REWARD:
            return self.DRAW_REWARD
        elif reward == self.WIN_REWARD:
            return self.LOSS_REWARD

        return 0

    def available_moves(self) -> frozenset:
        return frozenset(
            (i for i in range(self.board_shape[1]) if self.is_valid_action(i)))<|MERGE_RESOLUTION|>--- conflicted
+++ resolved
@@ -63,15 +63,10 @@
         state = np.reshape(state, [1] + list(self.observation_space))
         for _ in range(100):
             q_values = self.model.predict(state)
-<<<<<<< HEAD
-            q_values = np.array(
-                [[x if idx in self.env.available_moves() else -10 for idx, x in enumerate(q_values[0])]])
-=======
             q_values = np.array([[
                 x if idx in self.env.available_moves() else -10
                 for idx, x in enumerate(q_values[0])
             ]])
->>>>>>> af2eddf8
             action = np.argmax(q_values[0])
             if self.env.is_valid_action(action):
                 return action
